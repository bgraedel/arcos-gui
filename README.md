--- conflicted
+++ resolved
@@ -14,12 +14,6 @@
 This [napari] plugin was generated with [Cookiecutter] using [@napari]'s [cookiecutter-napari-plugin] template.
 
 ## Installation
-
-<<<<<<< HEAD
-=======
-prior to installing arcos-gui a working R installation is required with the ARCOS libary github.com/dmattek/ARCOS installed.
-
->>>>>>> d40c7890
 You can install `arcos-gui` via [pip]:
 
     pip install arcos-gui
