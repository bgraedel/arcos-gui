from copy import deepcopy

import numpy as np
import pandas as pd
from scipy.spatial import ConvexHull
<<<<<<< HEAD
from scipy.spatial.qhull import QhullError
=======
>>>>>>> abf5fe6b

# # Definitions and custom functions
# Color Cycle used throughout the plugin for collective events.
# Color values correspond to hex values of the matplotlib tab20
# colorscale
COLOR_CYCLE = [
    "#1f77b4",
    "#aec7e8",
    "#ff7f0e",
    "#ffbb78",
    "#2ca02c",
    "#98df8a",
    "#d62728",
    "#ff9896",
    "#9467bd",
    "#c5b0d5",
    "#8c564b",
    "#c49c94",
    "#e377c2",
    "#f7b6d2",
    "#7f7f7f",
    "#c7c7c7",
    "#bcbd22",
    "#dbdb8d",
    "#17becf",
    "#9edae5",
]
# text parameters for the timestamp
text_parameters = {
    "text": "{label}",
    "size": 12,
    "color": "white",
    "anchor": "center",
    "translation": [0, 0],
}


def make_timestamp(
    viewer,
    start_time=0,
    step_time=1,
    prefix="T =",
    suffix="frame",
    position="upper_left",
    size=12,
    x_shift=12,
    y_shift=0,
):
    """
    Create a timestamp displayed in the viewer.
    This is done by creating a dummy shape layer
    and annotating it with the current time.
    """
    anchors = ["upper_right", "upper_left", "lower_right", "lower_left", "center"]
    if position not in anchors:
        raise ValueError(f'"position" must be one of: {anchors}')

    text_parameters_tmstp = {
        "text": "{label}",
        "size": size,
        "color": "white",
        "anchor": position,
        "translation": [x_shift, y_shift],
    }
    out = {}
    rgt, rgy, rgx = deepcopy(viewer.dims.range)
    # Napari uses float64 for dims
    maxx, maxy, maxt = rgx[1], rgy[1], rgt[1] - 1
    # Points to the corners of the image at each frame
    corners = [
        np.array(
            [
                [t, np.float64(0), np.float64(0)],
                [t, np.float64(0), maxx],
                [t, maxy, maxx],
                [t, maxy, np.float64(0)],
            ]
        )
        for t in np.arange(maxt + 1).astype("float64")
    ]
    out["properties"] = {}
    timestamp = [start_time + step * step_time for step in range(int(maxt + 1))]
    out["properties"]["label"] = [f"{prefix} {str(i)} {suffix}" for i in timestamp]
    out["data"] = corners
    # Fully transparent white because just want the text, not the shape
    out["face_color"] = np.repeat("#ffffff00", len(corners))
    out["edge_color"] = np.repeat("#ffffff00", len(corners))
    out["shape_type"] = "rectangle"
    out["text"] = text_parameters_tmstp
    out["opacity"] = 1
    return out


def calculate_convex_hull(array):
<<<<<<< HEAD
    try:
        if array.shape[0] > 2:
            hull = ConvexHull(array[:, 2:])
            array_out = array[hull.vertices]
            return array_out
        if array.shape[0] == 2:
            return array
    except QhullError:
        array


def calculate_convex_hull_3d(array):
    try:
        if array.shape[0] > 3:
            hull = ConvexHull(array[:, 2:])
            array_faces = hull.simplices
            if array_faces.shape[0] != 0:
                return array_faces
        if array.shape[0] == 3:
            array_faces = np.array([[0, 1, 2]])
            return array_faces
        if array.shape[0] == 2:
            array_faces = np.array([[0, 1, 1]])
            return array_faces
        if array.shape[0] == 1:
            array_faces = np.array([[0, 0, 0]])
            return array_faces
    except QhullError:
        pass


# @profile
def get_verticesHull(df, frame, colid, col_x, col_y):
    """From a set of point coordinates (XY), grouped by collid
    return an array containing arrays of vertices, one for each
    collective event. Also returns a list of colors, a unique
    one for each collective event.

    Args:
        df (pd.DataFrame): A dataframe with at least 4 columns
        containing the XY coordinates of a set of points aswell
        as frame and collective id columns.
        frame (st): Name of frame column in df.
        colid (str): Name of collective id column in df.
        col_x (str): Name of column x coordinate column in df.
        col_y (str): Name of column y coordinate column in df.
=======
    """Calculates the convex hull for a 2d array of points.

    Parameters:
        array (np.ndarray): A 2d array of points with x and y coordinates.

    Returns (np.ndarray): If shape of input array can be used
    to calculate convex hull the vertices of the convex hull are returned.
    If shape is less, the points themselfs are returned.
    """
    if array.shape[0] > 2:
        hull = ConvexHull(array[:, 2:])
        array_out = array[hull.vertices]
        return array_out
    if array.shape[0] == 2:
        return array


def calculate_convex_hull_3d(array):
    """Calculates the convex hull for a 3d array of points.

    Parameters:
        array (np.ndarray): A 2d array of points with x y and z coordinates.

    Returns (np.ndarray): If shape of input array can be used
    to calculate convex hull the vertices of the convex hull are returned.
    If shape is less, the points themselfs are returned.
    """
    if array.shape[0] > 3:
        hull = ConvexHull(array[:, 2:])
        array_faces = hull.simplices
        if array_faces.shape[0] != 0:
            return array_faces
    if array.shape[0] == 3:
        array_faces = np.array([[0, 1, 2]])
        return array_faces
    if array.shape[0] == 2:
        array_faces = np.array([[0, 1, 1]])
        return array_faces
    if array.shape[0] == 1:
        array_faces = np.array([[0, 0, 0]])
        return array_faces


def get_verticesHull(df, frame, colid, col_x, col_y):
    """Calculate convex hull for 2d collective events.

    Input dataframe is converted into a numpy array and split into groups
    according to unique collective ids.
    For each set array the convex hull is calculated.

    Parameters:
        df (pd.DataFrame): A dataframe with at least 4 columns
        containing the XY coordinates of a set of points aswell
        as frame and collective id columns.
        frame (str): Name of frame column in df.
        colid (str): Name of collective id column in df.
        col_x (str): Name of column x coordinate column in df.
        col_y (str): Name of column y coordinate column in df.

    Returns (np.ndarray,np.ndarray): Tuple containing arrays of vertices,
    one for each collective event. Array of colors, a unique
    one for each collective event.
>>>>>>> abf5fe6b
    """
    df = df.sort_values([colid, frame])
    array_txy = df[[colid, frame, col_y, col_x]].to_numpy()
    array_txy = array_txy[~np.isnan(array_txy).any(axis=1)]
    grouped_array = np.split(
        array_txy, np.unique(array_txy[:, 0:2], axis=0, return_index=True)[1][1:]
    )
    # map to grouped_array
    convex_hulls = [calculate_convex_hull(i) for i in grouped_array if i.shape[0] > 1]
    color_ids = np.take(
        np.array(COLOR_CYCLE), [int(i[0, 0]) for i in convex_hulls], mode="wrap"
    )
    # color_ids = recycle_palette(COLOR_CYCLE, len(convex_hulls))
    out = np.array([i[:, 1:] for i in convex_hulls])
    return out, color_ids


# @profile
<<<<<<< HEAD
def make_surface_3d(df: pd.DataFrame, frame, col_x, col_y, col_z, colid):
    """
    Takes a dataframe and generates a tuple that can be used
    to add 3d convex hull with the napari add_surface function.
    Output has to be appended with empy vertices and surfaces for the
    timepoints where no surface should be drawn. Otherwise will
    result in a nontype subscription error.
=======
def make_surface_3d(
    df: pd.DataFrame, frame: str, col_x: str, col_y: str, col_z: str, colid: str
) -> tuple[np.ndarray, np.ndarray, np.ndarray]:
    """Calculate convex hull for 3d collective events.

    Input dataframe is converted into a numpy array and split into groups
    according to unique collective ids.
    For each set array the convex hull is calculated.
    A tuple that can be used to add 3d convex hull with the napari
    add_surface function is generated.
    Output has to be appended with empy vertices and surfaces for the
    timepoints where no surface should be drawn. Otherwise will
    result in a nontype subscription error.

    Parameters:
        df (pd.DataFrame): A dataframe with at least 4 columns
        containing the XY coordinates of a set of points aswell
        as frame and collective id columns.
        frame (str): Name of frame column in df.
        colid (str): Name of collective id column in df.
        col_x (str): Name of x coordinate column in df.
        col_y (str): Name of y coordinate column in df.
        col_z (str): Name of z coordinate column in df.

    Returns (tuple(np.ndarray, np.ndarray, np.ndarray)): Tuple that contains
    vertex coordinates, face indices and color ids
>>>>>>> abf5fe6b
    """
    dataFaces = []
    vertices_count = 0
    # sort needed for np.split
    df = df.sort_values([colid, frame])
    array_idtyxz = df[[colid, frame, col_y, col_x, col_z]].to_numpy()
    array_idtyxz = array_idtyxz[~np.isnan(array_idtyxz).any(axis=1)]
    # split array into list of arrays, one for each collid/timepoint combination
    grouped_array = np.split(
        array_idtyxz, np.unique(array_idtyxz[:, 0:2], axis=0, return_index=True)[1][1:]
    )
    # calc convex hull for every array in the list
    convex_hulls = [calculate_convex_hull_3d(i) for i in grouped_array]
    # generates color ids (integers for LUT in napari)
    color_ids = np.concatenate([i[:, 0].astype(np.int64) for i in grouped_array])
    out_vertices = np.concatenate(grouped_array)[:, 1:]
    # merge convex hull face list and shift indexes according to groups
    for i, val in enumerate(convex_hulls):
        dataFaces.append(np.add(val, vertices_count))
        vertices_count += len(grouped_array[i])
    out_faces = np.concatenate(dataFaces)
    return (out_vertices, out_faces, color_ids)


# @profile
def fix_3d_convex_hull(df, vertices, faces, colors, col_t):
<<<<<<< HEAD
    """Generate empty vertex and faces to fix napari subset error."""
=======
    """Generate empty vertex and faces to fix napari subset error.

    Parameters:
        df (pd.DataFrame): A dataframe used to calculate convex hulls.
        vertices (np.ndarray): vertex coordinates.
        faces (np.ndarray): Array containing face indices.
        colors (np.ndarray): Array containing color ids.
        col_t (str): String name of frame column in df.
    """
>>>>>>> abf5fe6b
    empty_vertex = []
    empty_faces = []
    empty_colors = []
    time_points = np.unique(vertices[:, 0])
    arr_size = vertices.shape[0]
    for i in df[col_t].unique():
        if i not in time_points:
            empty_vertex.append([i, 0, 0, 0])
            empty_faces.append([arr_size, arr_size, arr_size])
            arr_size = arr_size + 1
            empty_colors.append(0)

    surface_tuple_0 = np.concatenate((vertices, np.array(empty_vertex)), axis=0)
    surface_tuple_1 = np.concatenate((faces, np.array(empty_faces)), axis=0)
    surface_tuple_2 = np.concatenate((colors, np.array(empty_colors)), axis=0)

    return (surface_tuple_0, surface_tuple_1, surface_tuple_2)


def calc_bbox(array: np.ndarray):
<<<<<<< HEAD
=======
    """Calcualte the bounding box of input array.

    Parameters:
        array (np.ndarray): 2d array of coordinates
        for which to compute the bounding box.

    Returns (np.ndarray): 2d array of coordinates for the bounding box.
    """
>>>>>>> abf5fe6b
    t = array[0, 0]
    pos_array = array[:, 1:]
    # 3d case
    if pos_array.shape[1] == 3:

        miny, minx, minz = np.min(pos_array, axis=0)
        maxy, maxx, maxz = np.max(pos_array, axis=0)
        return np.array(
            [
                [t, miny, minx, minz],
                [t, miny, minx, maxz],
                [t, miny, maxx, maxz],
                [t, miny, maxx, minz],
                [t, maxy, maxx, minz],
                [t, maxy, minx, minz],
                [t, maxy, minx, maxz],
                [t, maxy, maxx, maxz],
            ]
        )
    # 2d case
    miny, minx = np.min(pos_array, axis=0)
    maxy, maxx = np.max(pos_array, axis=0)
    return np.array(
        [[t, miny, minx], [t, miny, maxx], [t, maxy, maxx], [t, maxy, minx]]
    )


def get_bbox(
    df: pd.DataFrame, clid: int, frame: str, xcol: str, ycol: str, edge_size: float = 10
):
<<<<<<< HEAD
    """Get bounding box of dataframe in long format with position columns.

    Returns: nd.array that can be added to napari with add_shapes function aswell
    as dictionary that can be unpacked containing kwargs for shapes layer.
=======
    """Get bounding box of dataframe in long format with position columns, for 2d case.

    Parameters:
        df (pd.DataFrame): dataframe to get bounding box form.
        frame (str): Name of frame column.
        xcol (str): X coordinate column.
        ycol (str): Y coordinate column.
        edge_size (float): Bounding Box edge_size, also used to calculate text size.

    Returns (nd.array, dict): Array that can be added to
    napari with add_shapes function aswell
    as dictionary that can be unpacked
    containing kwargs for shapes layer.
>>>>>>> abf5fe6b
    """
    df = df.sort_values([frame])
    array_tpos = df[[frame, ycol, xcol]].to_numpy()
    array_tpos = array_tpos[~np.isnan(array_tpos).any(axis=1)]
    # split array into list of arrays, one for each collid/timepoint combination
    grouped_array = np.split(
        array_tpos, np.unique(array_tpos[:, 0], axis=0, return_index=True)[1][1:]
    )
    # calc bbox for every array in the list
    bbox = [calc_bbox(i) for i in grouped_array]
    text_size = edge_size * 5
    if text_size < 1:
        text_size = 1
    text_parameters = {
        "text": "Event Nbr: {label}",
        "size": text_size,
        "color": "white",
        "anchor": "upper_left",
        "translation": [-3, 0],
    }
    bbox_layer: dict = {}
    bbox_layer["properties"] = {}
    bbox_layer["properties"]["label"] = clid
    bbox_layer["text"] = text_parameters
    bbox_layer["face_color"] = "transparent"
    bbox_layer["edge_color"] = "red"
    bbox_layer["edge_width"] = edge_size
    bbox_layer["name"] = "event_boundingbox"

    return bbox, bbox_layer


def get_bbox_3d(df: pd.DataFrame, frame: str, xcol: str, ycol: str, zcol: str):
<<<<<<< HEAD
    """get bounding box of a 3d collective event retunrs tuple that
    can be added to napari with the add_surfaces function."""
=======
    """Get bounding box of dataframe in long format with position columns, for 3d case.

    Can be added to napari with the add_surfaces function.

    Parameters:
        df (pd.DataFrame): dataframe to get bounding box form.
        frame (str): Name of frame column.
        xcol (str): X coordinate column.
        ycol (str): Y coordinate column.
        zcol (str): Z coordinate column.

    Returns (nd.array, np.ndarray, np.ndarray): Tuple that
    can be added to napari with add_shapes
    function. Need to be passed on to the fix_3d_convex_hull
    function to avoid indexing errors in napari.
    """
>>>>>>> abf5fe6b
    df = df.sort_values([frame])
    array_tpos = df[[frame, ycol, xcol, zcol]].to_numpy()
    array_tpos = array_tpos[~np.isnan(array_tpos).any(axis=1)]
    # split array into list of arrays, one for each collid/timepoint combination
    grouped_array = np.split(
        array_tpos, np.unique(array_tpos[:, 0], axis=0, return_index=True)[1][1:]
    )
    # calc bbox for every array in the list
    bbox = [calc_bbox(i) for i in grouped_array]
    dataFaces = []
    vertices_count = 0
    data_colors = []
<<<<<<< HEAD
=======
    # precalculated face indidec for a 3d bounding box
>>>>>>> abf5fe6b
    face = np.array(
        [
            [3, 5, 4],
            [3, 5, 0],
            [3, 1, 2],
            [3, 1, 0],
            [7, 3, 2],
            [7, 3, 4],
            [6, 1, 0],
            [6, 5, 0],
            [6, 1, 2],
            [6, 7, 2],
            [6, 5, 4],
            [6, 7, 4],
        ]
    )
    for value in bbox:
        dataFaces.append(np.add(face, vertices_count))
        vertices_count += len(value)
    out_faces = np.concatenate(dataFaces)
<<<<<<< HEAD
    # color_array = np.array(data_colors)
=======
>>>>>>> abf5fe6b
    bbox_array = np.concatenate(bbox)
    data_colors = np.array([1 for i in range(bbox_array.shape[0])])
    return (bbox_array, out_faces, data_colors)<|MERGE_RESOLUTION|>--- conflicted
+++ resolved
@@ -3,10 +3,6 @@
 import numpy as np
 import pandas as pd
 from scipy.spatial import ConvexHull
-<<<<<<< HEAD
-from scipy.spatial.qhull import QhullError
-=======
->>>>>>> abf5fe6b
 
 # # Definitions and custom functions
 # Color Cycle used throughout the plugin for collective events.
@@ -101,54 +97,6 @@
 
 
 def calculate_convex_hull(array):
-<<<<<<< HEAD
-    try:
-        if array.shape[0] > 2:
-            hull = ConvexHull(array[:, 2:])
-            array_out = array[hull.vertices]
-            return array_out
-        if array.shape[0] == 2:
-            return array
-    except QhullError:
-        array
-
-
-def calculate_convex_hull_3d(array):
-    try:
-        if array.shape[0] > 3:
-            hull = ConvexHull(array[:, 2:])
-            array_faces = hull.simplices
-            if array_faces.shape[0] != 0:
-                return array_faces
-        if array.shape[0] == 3:
-            array_faces = np.array([[0, 1, 2]])
-            return array_faces
-        if array.shape[0] == 2:
-            array_faces = np.array([[0, 1, 1]])
-            return array_faces
-        if array.shape[0] == 1:
-            array_faces = np.array([[0, 0, 0]])
-            return array_faces
-    except QhullError:
-        pass
-
-
-# @profile
-def get_verticesHull(df, frame, colid, col_x, col_y):
-    """From a set of point coordinates (XY), grouped by collid
-    return an array containing arrays of vertices, one for each
-    collective event. Also returns a list of colors, a unique
-    one for each collective event.
-
-    Args:
-        df (pd.DataFrame): A dataframe with at least 4 columns
-        containing the XY coordinates of a set of points aswell
-        as frame and collective id columns.
-        frame (st): Name of frame column in df.
-        colid (str): Name of collective id column in df.
-        col_x (str): Name of column x coordinate column in df.
-        col_y (str): Name of column y coordinate column in df.
-=======
     """Calculates the convex hull for a 2d array of points.
 
     Parameters:
@@ -211,7 +159,6 @@
     Returns (np.ndarray,np.ndarray): Tuple containing arrays of vertices,
     one for each collective event. Array of colors, a unique
     one for each collective event.
->>>>>>> abf5fe6b
     """
     df = df.sort_values([colid, frame])
     array_txy = df[[colid, frame, col_y, col_x]].to_numpy()
@@ -230,15 +177,6 @@
 
 
 # @profile
-<<<<<<< HEAD
-def make_surface_3d(df: pd.DataFrame, frame, col_x, col_y, col_z, colid):
-    """
-    Takes a dataframe and generates a tuple that can be used
-    to add 3d convex hull with the napari add_surface function.
-    Output has to be appended with empy vertices and surfaces for the
-    timepoints where no surface should be drawn. Otherwise will
-    result in a nontype subscription error.
-=======
 def make_surface_3d(
     df: pd.DataFrame, frame: str, col_x: str, col_y: str, col_z: str, colid: str
 ) -> tuple[np.ndarray, np.ndarray, np.ndarray]:
@@ -265,7 +203,6 @@
 
     Returns (tuple(np.ndarray, np.ndarray, np.ndarray)): Tuple that contains
     vertex coordinates, face indices and color ids
->>>>>>> abf5fe6b
     """
     dataFaces = []
     vertices_count = 0
@@ -292,9 +229,6 @@
 
 # @profile
 def fix_3d_convex_hull(df, vertices, faces, colors, col_t):
-<<<<<<< HEAD
-    """Generate empty vertex and faces to fix napari subset error."""
-=======
     """Generate empty vertex and faces to fix napari subset error.
 
     Parameters:
@@ -304,7 +238,6 @@
         colors (np.ndarray): Array containing color ids.
         col_t (str): String name of frame column in df.
     """
->>>>>>> abf5fe6b
     empty_vertex = []
     empty_faces = []
     empty_colors = []
@@ -325,8 +258,6 @@
 
 
 def calc_bbox(array: np.ndarray):
-<<<<<<< HEAD
-=======
     """Calcualte the bounding box of input array.
 
     Parameters:
@@ -335,7 +266,6 @@
 
     Returns (np.ndarray): 2d array of coordinates for the bounding box.
     """
->>>>>>> abf5fe6b
     t = array[0, 0]
     pos_array = array[:, 1:]
     # 3d case
@@ -366,12 +296,6 @@
 def get_bbox(
     df: pd.DataFrame, clid: int, frame: str, xcol: str, ycol: str, edge_size: float = 10
 ):
-<<<<<<< HEAD
-    """Get bounding box of dataframe in long format with position columns.
-
-    Returns: nd.array that can be added to napari with add_shapes function aswell
-    as dictionary that can be unpacked containing kwargs for shapes layer.
-=======
     """Get bounding box of dataframe in long format with position columns, for 2d case.
 
     Parameters:
@@ -385,7 +309,6 @@
     napari with add_shapes function aswell
     as dictionary that can be unpacked
     containing kwargs for shapes layer.
->>>>>>> abf5fe6b
     """
     df = df.sort_values([frame])
     array_tpos = df[[frame, ycol, xcol]].to_numpy()
@@ -419,10 +342,6 @@
 
 
 def get_bbox_3d(df: pd.DataFrame, frame: str, xcol: str, ycol: str, zcol: str):
-<<<<<<< HEAD
-    """get bounding box of a 3d collective event retunrs tuple that
-    can be added to napari with the add_surfaces function."""
-=======
     """Get bounding box of dataframe in long format with position columns, for 3d case.
 
     Can be added to napari with the add_surfaces function.
@@ -439,7 +358,6 @@
     function. Need to be passed on to the fix_3d_convex_hull
     function to avoid indexing errors in napari.
     """
->>>>>>> abf5fe6b
     df = df.sort_values([frame])
     array_tpos = df[[frame, ycol, xcol, zcol]].to_numpy()
     array_tpos = array_tpos[~np.isnan(array_tpos).any(axis=1)]
@@ -452,10 +370,7 @@
     dataFaces = []
     vertices_count = 0
     data_colors = []
-<<<<<<< HEAD
-=======
     # precalculated face indidec for a 3d bounding box
->>>>>>> abf5fe6b
     face = np.array(
         [
             [3, 5, 4],
@@ -476,10 +391,6 @@
         dataFaces.append(np.add(face, vertices_count))
         vertices_count += len(value)
     out_faces = np.concatenate(dataFaces)
-<<<<<<< HEAD
-    # color_array = np.array(data_colors)
-=======
->>>>>>> abf5fe6b
     bbox_array = np.concatenate(bbox)
     data_colors = np.array([1 for i in range(bbox_array.shape[0])])
     return (bbox_array, out_faces, data_colors)