from copy import deepcopy
from os import sep
from pathlib import Path
from typing import TYPE_CHECKING

import napari
import numpy as np
import pandas as pd
from magicgui import magic_factory, magicgui
from napari.types import LayerDataTuple
from napari.utils.notifications import show_info
from qtpy import QtWidgets, uic
from qtpy.QtCore import Qt
from qtpy.QtGui import QIcon
from superqt import QDoubleRangeSlider, QRangeSlider

if TYPE_CHECKING:
    import napari.layers
    import napari.viewer

# local imports
from arcos4py import ARCOS
from arcos4py.tools import filterCollev
from arcos_gui._plots import CollevPlotter, NoodlePlot, TimeSeriesPlots
from arcos_gui.data_module import process_input, read_data_header
from arcos_gui.export_movie import iterate_over_frames, resize_napari
from arcos_gui.magic_guis import (
    OPERATOR_DICTIONARY,
    columnpicker,
    show_timestamp_options,
    timestamp_options,
    toggle_visible_second_measurment,
)
from arcos_gui.shape_functions import (
    COLOR_CYCLE,
    fix_3d_convex_hull,
    get_verticesHull,
    make_surface_3d,
    make_timestamp,
)
from arcos_gui.temp_data_storage import data_storage
from napari.utils import Colormap

# icons
ICONS = Path(__file__).parent / "_icons"
browse_file_icon = QIcon(str(ICONS / "folder-open-line.svg"))

# initalize class
stored_variables = data_storage()
tab20 = Colormap(COLOR_CYCLE, "tab20", interpolation="zero")


class _MainUI:

    UI_FILE = str(Path(__file__).parent / "_ui" / "ARCOS_widget.ui")

    # The UI_FILE above contains these objects:
    frame_interval_label: QtWidgets.QLabel
    min_tracklength_label: QtWidgets.QLabel
    max_tracklength_label: QtWidgets.QLabel
    rescale_meas_label: QtWidgets.QLabel
    position_label: QtWidgets.QLabel
    file_LineEdit: QtWidgets.QLineEdit
    open_file_button: QtWidgets.QPushButton
    browse_file: QtWidgets.QPushButton
    position: QtWidgets.QComboBox
    additional_filter_combobox: QtWidgets.QComboBox
    additional_filter_combobox_label: QtWidgets.QLabel
    frame_interval: QtWidgets.QSpinBox
    rescale_measurment: QtWidgets.QSpinBox
    min_tracklength: QtWidgets.QSlider
    min_tracklength_spinbox: QtWidgets.QDoubleSpinBox
    max_tracklength: QtWidgets.QSlider
    max_tracklength_spinbox: QtWidgets.QDoubleSpinBox
    filter_groupBox: QtWidgets.QGroupBox
    filter_input_data: QtWidgets.QPushButton
    horizontalLayout_tracklength: QtWidgets.QHBoxLayout

    clip_low_label: QtWidgets.QLabel
    clip_high_label: QtWidgets.QLabel
    intervale_type_label: QtWidgets.QLabel
    bias_method_label: QtWidgets.QLabel
    smooth_k_label: QtWidgets.QLabel
    bias_k_label: QtWidgets.QLabel
    polyDeg_label: QtWidgets.QLabel
    bin_peak_threshold_label: QtWidgets.QLabel
    bin_threshold_label: QtWidgets.QLabel
    neighbourhood_label: QtWidgets.QLabel
    min_clustersize_label: QtWidgets.QLabel
    nprev_spinbox: QtWidgets.QSpinBox
    nprev_spinbox_label: QtWidgets.QLabel
    min_dur_label: QtWidgets.QLabel
    tot_size_label: QtWidgets.QLabel

    interpolate_meas: QtWidgets.QCheckBox
    clip_meas: QtWidgets.QCheckBox
    clip_low: QtWidgets.QDoubleSpinBox
    clip_high: QtWidgets.QDoubleSpinBox
    bias_method: QtWidgets.QComboBox
    smooth_k: QtWidgets.QComboBox
    bias_k: QtWidgets.QSpinBox
    polyDeg: QtWidgets.QSpinBox
    bin_peak_threshold: QtWidgets.QDoubleSpinBox
    bin_threshold: QtWidgets.QDoubleSpinBox
    neighbourhood_size: QtWidgets.QSpinBox
    min_clustersize: QtWidgets.QSpinBox
    min_dur: QtWidgets.QSpinBox
    total_event_size: QtWidgets.QSpinBox
    Progress: QtWidgets.QProgressBar
    update_arcos: QtWidgets.QPushButton
    arcos_group: QtWidgets.QGroupBox
    clip_frame: QtWidgets.QFrame
    add_convex_hull_checkbox: QtWidgets.QCheckBox

    point_size_label: QtWidgets.QLabel
    select_lut_label: QtWidgets.QLabel
    max_lut_mapping_label: QtWidgets.QLabel
    min_lut_mapping_label: QtWidgets.QLabel
    point_size: QtWidgets.QDoubleSpinBox
    LUT: QtWidgets.QComboBox
    max_lut: QtWidgets.QSlider
    max_lut_spinbox: QtWidgets.QDoubleSpinBox
    min_lut: QtWidgets.QSlider
    min_lut_spinbox: QtWidgets.QDoubleSpinBox
    reset_lut: QtWidgets.QPushButton
    layer_properties: QtWidgets.QGroupBox
    horizontalLayout_lut: QtWidgets.QHBoxLayout

    collevplot_goupbox: QtWidgets.QGroupBox
    timeseriesplot_groupbox: QtWidgets.QGroupBox
    evplot_layout: QtWidgets.QVBoxLayout
    evplot_layout_2: QtWidgets.QVBoxLayout
    tsplot_layout: QtWidgets.QVBoxLayout
    nbr_collev_display: QtWidgets.QLCDNumber

    def setup_ui(self):
        uic.loadUi(self.UI_FILE, self)  # load QtDesigner .ui file

        self.LUT.addItems(stored_variables.colormaps)
        self.LUT.setCurrentText("RdYlBu_r")

        # set text of Line edit
        self.file_LineEdit.setText(".")


class MainWindow(QtWidgets.QWidget, _MainUI):
    """
    Widget allowing a user to import a csv file, filter this file,
    choose arcos parameters, choose LUT mappings aswell as shape sizes.
    list of napari.types.LayerDataTuble to add or update layers is generated.
    """

    def __init__(self, viewer: napari.viewer.Viewer, remote=True):
        """Constructs class with provided arguments."""
        super().__init__()
        self.viewer: napari.viewer.Viewer = viewer
        self.setup_ui()
        self._filename: str = self.file_LineEdit.text()
        self.layers_to_create: list = []
        self.what_to_run: set = set()
        self.data: pd.DataFrame = pd.DataFrame()
        self.filtered_data: pd.DataFrame = pd.DataFrame()
        self.arcos_filtered: pd.DataFrame = pd.DataFrame()
        self.measurement = "None"
        self.timeseriesplot = TimeSeriesPlots(parent=self)
        self.noodle_plot = NoodlePlot(parent=self, viewer=self.viewer)
        self.collevplot = CollevPlotter(parent=self, viewer=self.viewer)
        self._add_plot_widgets()
        self._init_ranged_sliderts()
        self.browse_file.setIcon(browse_file_icon)
        self._set_default_visible()

        self._init_callbacks_for_whattorun()
        self._init_columnpicker_callbacks()
        self._init_callback_for_sample_data()
        self._init_size_contrast_callbacks()
        self._connect_ranged_sliders_to_spinboxes()
        self._connect_pushbutton_callbacks()
        self._init_callbacks_visible_arcosparameters()
        self._init_plot_callbacks()
        self._init_columns()

    def _add_plot_widgets(self):
        """Add the plot widgets to the main window."""
        self.evplot_layout.addWidget(self.collevplot)
        self.evplot_layout_2.addWidget(self.noodle_plot)
        self.tsplot_layout.addWidget(self.timeseriesplot)

    def _ts_plot_update(self):
        """Updates the ts-plot with new data."""
        self.timeseriesplot.update_plot(columnpicker, self.filtered_data)

    def _init_plot_callbacks(self):
<<<<<<< HEAD
=======
        """Initializes the plot callbacks."""
>>>>>>> abf5fe6b
        self.timeseriesplot.combo_box.currentIndexChanged.connect(self._ts_plot_update)
        self.timeseriesplot.button.clicked.connect(self._ts_plot_update)

    def collev_plot_update(self):
<<<<<<< HEAD
=======
        """Updates the collective event plots and the collecitve
        events counter with new data."""
>>>>>>> abf5fe6b
        self.collevplot.update_plot(
            self.frame,
            self.track_id,
            self.x_coordinates,
            self.y_coordinates,
            self.z_coordinates,
            self.arcos_filtered,
            point_size=self.point_size,
        )
        self.noodle_plot.update_plot(
            self.frame,
            self.track_id,
            self.x_coordinates,
            self.y_coordinates,
            self.z_coordinates,
            self.arcos_filtered,
            point_size=self.point_size,
        )
        self.nbr_collev_display.display(self.collevplot.nbr_collev)

    def _init_callbacks_visible_arcosparameters(self):
        """Initialize the callbacks for visible parameters in bias method groupbox."""
        self.bias_method.currentIndexChanged.connect(
            self.toggle_bias_method_parameter_visibility
        )

    def _connect_pushbutton_callbacks(self):
        """Connect push button callbacks in the widget to corresponding methods."""
        # callback to open file dialog
        self.browse_file.clicked.connect(self.browse_files)
        # callback for updating what to run in arcos_widget
        self.open_file_button.clicked.connect(self.open_columnpicker)
        # reset what to run
        self.filter_input_data.clicked.connect(self.after_filter_input_data)
        self.open_file_button.clicked.connect(self.what_to_run.clear)
        self.update_arcos.clicked.connect(self.reset_contrast)
        self.update_arcos.clicked.connect(self.run)

    def after_filter_input_data(self):
<<<<<<< HEAD
=======
        """Collection of methods that run after filtering input data."""
>>>>>>> abf5fe6b
        self.update_what_to_run_all()
        self.filter_data()
        self.reset_contrast()
        self.set_point_size()

    def _connect_ranged_sliders_to_spinboxes(self):
        """Method to connect ranged sliders to spinboxes to sync values."""
        self.tracklenght_slider.valueChanged.connect(
            self.handleSlider_tracklength_ValueChange
        )
        self.min_tracklength_spinbox.valueChanged.connect(
            self.handle_min_tracklenght_box_ValueChange
        )
        self.max_tracklength_spinbox.valueChanged.connect(
            self.handle_max_tracklength_box_ValueChange
        )
        self.lut_slider.valueChanged.connect(self.handleSlider_lut_ValueChange)
        self.min_lut_spinbox.valueChanged.connect(self.handle_min_lut_box_ValueChange)
        self.max_lut_spinbox.valueChanged.connect(self.handle_max_lut_box_ValueChange)

    def _init_size_contrast_callbacks(self):
<<<<<<< HEAD
=======
        """Connects various callbacks that correspond to size,
        contrast and lut changes."""
>>>>>>> abf5fe6b
        # execute LUT and point functions
        self.reset_lut.clicked.connect(self.reset_contrast)
        # update size and LUT
        self.LUT.currentIndexChanged.connect(self.update_lut)
        self.lut_slider.valueChanged.connect(self.change_cell_colors)
        self.LUT.currentIndexChanged.connect(self.change_cell_colors)
        self.point_size.valueChanged.connect(self.change_cell_size)

    def _init_callback_for_sample_data(self):
        """Callback to load sample data via the napari sample data interface."""
        stored_variables.register_callback(self.callback_file_Linedit_text)

    def _init_columnpicker_callbacks(self):
        """Connect callbacks suppoed to run after OK press in columnpicker widget."""
        columnpicker.measurement_math.changed.connect(toggle_visible_second_measurment)
        columnpicker.Ok.changed.connect(self.close_columnpicker)
        columnpicker.Ok.changed.connect(self.set_positions)
        columnpicker.Ok.changed.connect(self.get_tracklengths)
        columnpicker.Ok.changed.connect(self.remove_layers_after_columnpicker)
        columnpicker.Ok.changed.connect(self.after_filter_input_data)

    def _init_callbacks_for_whattorun(self):
        """Connect callbacks for updating 'what to run'.

        This is used to run only the appropriate parts of the
        run_arcos method depending on the parameters changed.
        """
        self.clip_low.valueChanged.connect(self.update_what_to_run_all)
        self.clip_high.valueChanged.connect(self.update_what_to_run_all)
        self.smooth_k.valueChanged.connect(self.update_what_to_run_all)
        self.bias_k.valueChanged.connect(self.update_what_to_run_all)
        self.bin_threshold.valueChanged.connect(self.update_what_to_run_all)
        self.neighbourhood_size.valueChanged.connect(self.update_what_to_run_tracking)
        self.bin_peak_threshold.valueChanged.connect(self.update_what_to_run_all)
        self.min_clustersize.valueChanged.connect(self.update_what_to_run_tracking)
        self.nprev_spinbox.valueChanged.connect(self.update_what_to_run_tracking)
        self.min_dur.valueChanged.connect(self.update_what_to_run_filtering)
        self.total_event_size.valueChanged.connect(self.update_what_to_run_filtering)
        self.add_convex_hull_checkbox.stateChanged.connect(
            self.update_what_to_run_filtering
        )

    def _init_ranged_sliderts(self):
        """Initialize ranged sliders from superqt."""
        self.lut_slider = QDoubleRangeSlider(Qt.Horizontal)
        self.tracklenght_slider = QRangeSlider(Qt.Horizontal)
        self.horizontalLayout_lut.addWidget(self.lut_slider)
        self.horizontalLayout_tracklength.addWidget(self.tracklenght_slider)

        # set starting values
        self.lut_slider.setRange(0, 10)
        self.tracklenght_slider.setRange(0, 10)
        self.tracklenght_slider.setValue((0, 10))
        self.lut_slider.setValue((0, 10))

    def _init_columns(self):
        """Method that sets default values for columnpicker."""
        self.frame = "None"
        self.track_id = "None"
        self.x_coordinates = "None"
        self.y_coordinates = "None"
        self.z_coordinates = "None"
        self.first_measurement = "None"
        self.second_measurement = "None"
        self.field_of_view_id = "None"
        self.additional_filter_column_name = "None"

    def handleSlider_tracklength_ValueChange(self):
        """Method to handle trancklenght value changes."""
        slider_vals = self.tracklenght_slider.value()
        self.min_tracklength_spinbox.setValue(slider_vals[0])
        self.max_tracklength_spinbox.setValue(slider_vals[1])

    def handle_min_tracklenght_box_ValueChange(self, value):
        """Method to handle min tracklenght spinbox."""
        slider_vals = self.tracklenght_slider.value()
        self.tracklenght_slider.setValue((value, slider_vals[1]))

    def handle_max_tracklength_box_ValueChange(self, value):
        """Method to handle max tracklength spinbox."""
        slider_vals = self.tracklenght_slider.value()
        self.tracklenght_slider.setValue((slider_vals[0], value))

    def handleSlider_lut_ValueChange(self):
        """Method to handle lut value change."""
        slider_vals = self.lut_slider.value()
        self.min_lut_spinbox.setValue(slider_vals[0])
        self.max_lut_spinbox.setValue(slider_vals[1])

    def handle_min_lut_box_ValueChange(self, value):
        """Method to handle lut min spinbox value change."""
        slider_vals = self.lut_slider.value()
        self.lut_slider.setValue((value, slider_vals[1]))

    def handle_max_lut_box_ValueChange(self, value):
        """Method to handle lut max spinbox value change."""
        slider_vals = self.lut_slider.value()
        self.lut_slider.setValue((slider_vals[0], value))

    def _set_default_visible(self):
        """Method that sets the default visible widgets in the main window."""
        self.clip_meas.setChecked(False)
        self.position.setVisible(False)
        self.position_label.setVisible(False)
        self.additional_filter_combobox.setVisible(False)
        self.additional_filter_combobox_label.setVisible(False)
        self.polyDeg.setVisible(False)
        self.polyDeg_label.setVisible(False)

    def toggle_bias_method_parameter_visibility(self):
        """
        based on the seleciton of bias method:
        shows or hides the appropriate options in the main window.
        """
        if self.bias_method.currentText() == "runmed":
            self.smooth_k.setVisible(True)
            self.smooth_k_label.setVisible(True)
            self.polyDeg.setVisible(False)
            self.polyDeg_label.setVisible(False)
            self.bias_k.setVisible(True)
            self.bias_k_label.setVisible(True)
            self.bin_peak_threshold.setVisible(True)
            self.bin_peak_threshold_label.setVisible(True)
            self.bin_threshold.setVisible(True)
            self.bin_threshold_label.setVisible(True)

        if self.bias_method.currentText() == "lm":
            self.smooth_k.setVisible(True)
            self.smooth_k_label.setVisible(True)
            self.polyDeg.setVisible(True)
            self.polyDeg_label.setVisible(True)
            self.bias_k.setVisible(False)
            self.bias_k_label.setVisible(False)
            self.bin_peak_threshold.setVisible(True)
            self.bin_peak_threshold_label.setVisible(True)
            self.bin_threshold.setVisible(True)
            self.bin_threshold_label.setVisible(True)

        if self.bias_method.currentText() == "none":
            self.smooth_k.setVisible(True)
            self.smooth_k_label.setVisible(True)
            self.polyDeg.setVisible(False)
            self.polyDeg_label.setVisible(False)
            self.bias_k.setVisible(False)
            self.bias_k_label.setVisible(False)
            self.bin_peak_threshold.setVisible(False)
            self.bin_peak_threshold_label.setVisible(False)
            self.bin_threshold.setVisible(True)
            self.bin_threshold_label.setVisible(True)

    def callback_file_Linedit_text(self, value):
        """Used to load sample data from test_data.
        and set columnpicker to indicated strings."""
        self.file_LineEdit.setText(value)
        self.open_columnpicker()
        columnpicker.frame.value = "t"
        columnpicker.track_id.value = "id"
        columnpicker.x_coordinates.value = "x"
        columnpicker.y_coordinates.value = "y"
        columnpicker.z_coordinates.value = "None"
        columnpicker.measurment.value = "m"
        columnpicker.field_of_view_id.value = "Position"
        columnpicker.additional_filter.value = "None"

    def update_what_to_run_all(self):
        """
        sets 'what to run' attribute to 'all' in the what_to_run attirbute,
        that is used in the main function to check if what to run
        when certain field have updated values.
        """
        self.what_to_run.add("all")

    def update_what_to_run_tracking(self):
        """sets 'what to run' attribute to 'from_tracking' in the what_to_run attirbute,
        that is used in the main function to check if what to run
        when certain field have updated values."""
        self.what_to_run.add("from_tracking")

    def update_what_to_run_filtering(self):
        """sets 'what to run' attribute to 'from_filtering'
        in the what_to_run attirbute,
        that is used in the main function to check if what to run
        when certain field have updated values."""
        self.what_to_run.add("from_filtering")

    def browse_files(self):
        """Opens a filedialog and saves path as a string in self.filename"""
        self.filename = QtWidgets.QFileDialog.getOpenFileName(
            self, "Load CSV file", str(Path.home()), "csv(*.csv);; csv.gz(*.csv.gz);;"
        )
        self.file_LineEdit.setText(self.filename[0])

    def subtract_timeoffset(self):
        """Method to subtract the timeoffset in the frame column of data"""
        data = self.data
        data[self.frame] -= min(data[self.frame])
        self.data = data

    def set_point_size(self):
        """
        updates values in lut mapping sliders
        """
        data = self.data
        if not data.empty:
            minx = min(data[self.x_coordinates])
            maxx = max(data[self.x_coordinates])
            miny = min(data[self.y_coordinates])
            maxy = max(data[self.y_coordinates])

            max_coord_diff = max(maxx - minx, maxy - miny)
            self.point_size.setValue(
                0.75482
                + 0.00523857 * max_coord_diff
                + 9.0618311e-6 * max_coord_diff**2
            )

    def reset_contrast(self):
        """updates values in lut mapping slider."""
        min_max = stored_variables.min_max
        # change slider values
        self.max_lut_spinbox.setMaximum(min_max[1])
        self.max_lut_spinbox.setMinimum(min_max[0])
        self.min_lut_spinbox.setMaximum(min_max[1])
        self.min_lut_spinbox.setMinimum(min_max[0])
        self.lut_slider.setRange(*min_max)
        self.max_lut_spinbox.setValue(min_max[1])
        self.min_lut_spinbox.setValue(min_max[0])

    def update_lut(self):
        """updates LUT choice in stored_variables."""
        stored_variables.lut = self.LUT.currentText()

    def change_cell_colors(self):
        """Method to update lut and corresponding lut mappings."""
        layer_list = self.get_layer_list()
        min_value = self.min_lut_spinbox.value()
        max_value = self.max_lut_spinbox.value()
        if "all_cells" in layer_list:
            self.viewer.layers["all_cells"].face_colormap = self.LUT.currentText()
            self.viewer.layers["all_cells"].face_contrast_limits = (
                min_value,
                max_value,
            )
            self.viewer.layers["all_cells"].refresh_colors()

    def change_cell_size(self):
        """Method to update size of points and shapes layers:
        "all_cells, "active cells", "coll cells", "coll events"
        and if created "event_boundingbox".
        """
        layer_list = self.get_layer_list()
        size = self.point_size.value()
        if "all_cells" in layer_list:
            self.viewer.layers["all_cells"].size = size
            self.viewer.layers["active cells"].size = round(size / 2.5, 2)

        if "coll cells" in layer_list:
            self.viewer.layers["coll cells"].size = round(size / 1.7, 2)

        if "coll events" in layer_list:
            self.viewer.layers["coll events"].edge_width = size / 5
            self.viewer.layers["coll events"].refresh()

        if "event_boundingbox" in self.viewer.layers:
            self.viewer.layers["event_boundingbox"].edge_width = size / 5

    def open_columnpicker(self):
        """Open Columnpicker dialog window.
        Take a filename and if it is a csv file,
        opens it and stores it in the stored_variables_object.
        Shows columnpicker dialog.
        """
        extension = [".csv", ".csv.gz"]
        csv_file = self.file_LineEdit.text()
        if not csv_file.endswith(tuple(extension)):
            show_info("Not a csv file")
        else:
            csv_file = self.file_LineEdit.text()
            self.layers_to_create.clear()
            columns, delimiter_value = read_data_header(csv_file)
            columnpicker.frame.choices = columns
            columnpicker.track_id.choices = columns
            columnpicker.x_coordinates.choices = columns
            columnpicker.y_coordinates.choices = columns
            columnpicker.z_coordinates.choices = columns
            columnpicker.measurment.choices = columns
            columnpicker.second_measurment.choices = columns
            columnpicker.field_of_view_id.choices = columns
            columnpicker.additional_filter.choices = columns
            columnpicker.field_of_view_id.set_choice("None", "None")
            columnpicker.additional_filter.set_choice("None", "None")
            columnpicker.z_coordinates.set_choice("None", "None")
            columnpicker.show()
            self.data = pd.read_csv(csv_file, delimiter=delimiter_value)

    def close_columnpicker(self):
        """Stores the chosen columns inside of
        class attributes and closes the columnpicker dialog.
        Additionally subtracts the frame-offset from the frame
        column in data.
        """
        # populate column dictionnary
        self.frame = columnpicker.frame.value
        self.track_id = columnpicker.track_id.value
        self.x_coordinates = columnpicker.x_coordinates.value
        self.y_coordinates = columnpicker.y_coordinates.value
        self.z_coordinates = columnpicker.z_coordinates.value
        self.first_measurement = columnpicker.measurment.value
        self.second_measurement = columnpicker.second_measurment.value
        self.field_of_view_id = columnpicker.field_of_view_id.value
        self.additional_filter_column_name = columnpicker.additional_filter.value
        columnpicker.close()
        self.measurement, self.data = self.calculate_measurment(
            self.data, self.first_measurement, self.second_measurement
        )
        self.subtract_timeoffset()

    def calculate_measurment(self, data, in_meas_1_name, in_meas_2_name):
<<<<<<< HEAD
=======
        """Perform operation on the two measurement columns.

        Calcualates new column that will be used to detect collective events.
        Operation is determined in the columnpicker dialog and loaded from
        the OPERATOR_DICTIONARY.
        """
>>>>>>> abf5fe6b
        data_in = data
        operation = columnpicker.measurement_math.value
        if operation in OPERATOR_DICTIONARY.keys():
            out_meas_name = OPERATOR_DICTIONARY[operation][1]
            data_in[out_meas_name] = OPERATOR_DICTIONARY[operation][0](
                data[in_meas_1_name], data[in_meas_2_name]
            )

        else:
            out_meas_name = in_meas_1_name
        return out_meas_name, data_in

    def remove_layers_after_columnpicker(self):
        """Method to remove existing arcos layers before loading new data"""
        layer_list = self.get_layer_list()
        for layer in [
            "coll cells",
            "coll events",
            "active cells",
            "all_cells",
            "Timestamp",
            "event_boundingbox",
        ]:
            if layer in layer_list:
                self.viewer.layers.remove(layer)

    def get_layer_list(self):
        """Get list of open layers."""
        layer_list = [layer.name for layer in self.viewer.layers]
        return layer_list

    def set_positions(self):
        """Get unique positions from data, empty positions dialog
        for preveious data and append new positions."""
        if self.field_of_view_id != "None":
            positions = list(self.data[self.field_of_view_id].unique())
        else:
            positions = ["None"]

        if self.additional_filter_column_name != "None":
            additional_filter_choices = (
                self.data[self.additional_filter_column_name].unique().tolist()
            )
        else:
            additional_filter_choices = ["None"]

        # delete position values is position dialog self.positions
        self.position.clear()
        self.additional_filter_combobox.clear()
        for i in additional_filter_choices:
            self.additional_filter_combobox.addItem(str(i), i)
        # add new positions
        for i in positions:
            self.position.addItem(str(i), i)

        # hides position choice if no position column exists in the raw data
        # i.e. during columnpicker position was set to None.
        # Also hides it if there is only one position available.
        # is updated everytime when new data is read in
        if self.position.count() <= 1:
            self.position.setVisible(False)
            self.position_label.setVisible(False)
        else:
            self.position.setVisible(True)
            self.position_label.setVisible(True)

        if self.additional_filter_combobox.count() <= 1:
            self.additional_filter_combobox.setVisible(False)
            self.additional_filter_combobox_label.setVisible(False)
        else:
            self.additional_filter_combobox.setVisible(True)
            self.additional_filter_combobox_label.setVisible(True)

    def set_posCol(self) -> list:
        """Generates the posCol list containing all position names."""
        if self.z_coordinates != "None":
            posCols = [self.x_coordinates, self.y_coordinates, self.z_coordinates]
            return posCols

        posCols = [self.x_coordinates, self.y_coordinates]
        return posCols

    def get_tracklengths(self):
        """
        Groups filtered data by track_id and
        returns minimum and maximum tracklenght.
        Updates min and max tracklenght in
        the widget spinbox and sliders.
        """
        data = self.data
        if not data.empty:
            if self.field_of_view_id != "None":
                track_lenths = self.data.groupby(
                    [
                        self.field_of_view_id,
                        self.track_id,
                    ]
                ).size()
            else:
                track_lenths = self.data.groupby([self.track_id]).size()
            minmax = (min(track_lenths), max(track_lenths))

            if minmax[1] - minmax[0] > 1:
                self.tracklenght_slider.setMinimum(minmax[0])
                self.tracklenght_slider.setMaximum(minmax[1])

            self.min_tracklength_spinbox.setMinimum(minmax[0])
            self.max_tracklength_spinbox.setMinimum(minmax[0])

            self.min_tracklength_spinbox.setMaximum(minmax[1])
            self.max_tracklength_spinbox.setMaximum(minmax[1])

            self.min_tracklength_spinbox.setValue(minmax[0])
            self.max_tracklength_spinbox.setValue(minmax[1])

    def filter_data(self):
        """
        Used to filter the input data to contain a single position.
        If selected in the columpicker dialog, an additional filter option
        is displayed.
        Filter options also include minimum and maximum tracklength.
        Allows for rescaling of measurment variable.

        """
        # gets raw data read in by arcos_widget from stored_variables object
        # and columns from columnpicker value
        posCols = self.set_posCol()
        in_data = process_input(
            df=self.data,
            field_of_view_column=self.field_of_view_id,
            frame_column=self.frame,
            pos_columns=posCols,
            track_id_column=self.track_id,
            measurement_column=self.measurement,
        )
        if self.data.empty or self.field_of_view_id == self.measurement:
            show_info("No data loaded, or not loaded correctly")
        else:
            # if the position column was not chosen in columnpicker,
            # dont filter by position
            if self.field_of_view_id != "None":
                # hast to be done before .filter_tracklenght otherwise code could break
                # if track ids are not unique to positions
                in_data.filter_position(self.position.currentData())

            if self.additional_filter_column_name != "None":
                in_data.filter_second_column(
                    self.additional_filter_column_name,
                    self.additional_filter_combobox.currentData(),
                )
            # filter by tracklenght
            in_data.filter_tracklength(
                self.min_tracklength_spinbox.value(),
                self.max_tracklength_spinbox.value(),
            )
            # option to rescale the measurment column
            in_data.rescale_measurment(rescale_factor=self.rescale_measurment.value())
            # option to set frame interval
            in_data.frame_interval(self.frame_interval.value())

            filtered_data = in_data.return_pd_df()

            # get min and max values
            if not filtered_data.empty:
                max_meas = max(filtered_data[self.measurement])
                min_meas = min(filtered_data[self.measurement])
                stored_variables.min_max = (min_meas, max_meas)
            self.filtered_data = filtered_data
            self._ts_plot_update()
            show_info("Data Filtered!")

    def check_for_collid_column(
        self, data: pd.DataFrame, collid_column="collid", suffix="old"
    ):
        """If collid_column is present in input data,
        add suffix to prevent dataframe merge conflic"""
        if collid_column in data.columns:
            data.rename(
                columns={collid_column: f"{collid_column}_{suffix}"}, inplace=True
            )
        return data

    # @profile
<<<<<<< HEAD
    def run_arcos(self) -> LayerDataTuple:
=======
    def run_arcos(self):
>>>>>>> abf5fe6b
        """
        Method to detect collective events.

        When called the loaded data is processed according to the selected parameters,
        in order to detect collective events.

        Updates layers_to_create (list) with:
            all_cells (tuple): returns color coded points
            of all cells filtered by the filter_widget.
            Color code represents measurment active_cells: returns black dots,
            representing cells determined as being active
            by arcos binarise measurment function

            active cells (tuple):points representing cells that have been classified as
            being active by the arcos binarization approach.

            coll cells (tuple): returns points representing cells that are according
            to the calculation done by arcos part of a collective event.
            Colored by collective event id with tab20 colormap.

            coll events (tuple): returns convex hulls of individual collective
            events, in 2D case, color is coded accoring to a color_cycle attribute.
            in 3D case according to a LUT.
        """

        posCols = self.set_posCol()
        measbin_col = f"{self.measurement}.bin"
        collid_name = "collid"
        self.filtered_data = self.check_for_collid_column(
            self.filtered_data, collid_name
        )

        # checks if this part of the function has to be run,
        # depends on the parameters changed in arcos widget

        if self.filtered_data.empty:
            show_info("No Data Loaded, Use arcos_widget to load and filter data first")
        else:
            if "all" in self.what_to_run:

                # get point_size
                size = self.point_size.value()

                # sets Progressbar to 0
                self.Progress.reset()
                # create arcos object, run arcos
                arcos = ARCOS(
                    data=self.filtered_data,
                    posCols=posCols,
                    frame_column=self.frame,
                    id_column=self.track_id,
                    measurement_column=self.measurement,
                    clid_column=collid_name,
                )

                self.Progress.setValue(4)

                # if corresponding checkbox was selected run interpolate measurments
                if self.interpolate_meas.isChecked:
                    arcos.interpolate_measurements()

                # if corresponding checkbock was selected run clip_measuremnts
                if self.clip_meas.isChecked:
                    arcos.clip_meas(
                        clip_low=self.clip_low.value(),
                        clip_high=self.clip_high.value(),
                    )

                self.Progress.setValue(8)

<<<<<<< HEAD
                # binarize data and update self.ts variable in stored_variables
=======
                # binarize data and update self.ts variable
>>>>>>> abf5fe6b
                # update from where to run
                self.ts = arcos.bin_measurements(
                    smoothK=self.smooth_k.value(),
                    biasK=self.bias_k.value(),
                    peakThr=self.bin_peak_threshold.value(),
                    binThr=self.bin_threshold.value(),
                    polyDeg=self.polyDeg.value(),
                    biasMet=self.bias_method.currentText(),
                )
                self.start_arcos = deepcopy(arcos)
                self.what_to_run.add("from_tracking")

                self.Progress.setValue(12)

            # if statement checks if this part of the function has to be run
            # depends on the parameters changed in arcos widget
            if "from_tracking" in self.what_to_run:
                arcos = deepcopy(self.start_arcos)  # type: ignore
                # if active cells were detected, run this
                if 1 in self.ts[measbin_col].values:
                    # track collective events
                    arcos.trackCollev(
                        self.neighbourhood_size.value(),
                        self.min_clustersize.value(),
                        self.nprev_spinbox.value(),
                    )

                    self.Progress.setValue(16)
                # if no active cells were detected remove previous layer,
                # since this does not correspont to current widget parameters
                else:
                    layer_list = self.get_layer_list()
                    # check if layers exist, if yes, remove them
                    if "active cells" in layer_list:
                        self.viewer.layers.remove("active cells")
                        self.viewer.layers.remove("all_cells")
                    self.Progress.setValue(40)
                    show_info("No active Cells detected, consider adjusting parameters")

<<<<<<< HEAD
                # update stored variables
=======
                # update attributes with current state of arcos and what to run
                # copy is required in order to facilitate recalculation from specific
                # points without the  need to recalculate everything
>>>>>>> abf5fe6b
                self.tracking_arcos = deepcopy(arcos)
                self.what_to_run.add("from_filtering")

            # depending on the parameters changed in arcos widget
            if "from_filtering" in self.what_to_run:

<<<<<<< HEAD
                # get most recent data from stored_variables
=======
                # get most recent data from attribute
>>>>>>> abf5fe6b
                arcos = deepcopy(self.tracking_arcos)  # type: ignore

                # if no data show info to run arcos first
                # and set the progressbar to 0
                if arcos is None:
                    show_info("No data available, run arcos first")
                    self.Progress.setValue(0)

                # if cells were classifed as being active (represented by a 1)
                # filter tracked events acording to chosen parameters
                elif 1 in self.ts[measbin_col].values:

                    # set return varaibles to check which layers have to be created
                    return_collev = False
                    return_points = True
                    filterer = filterCollev(
                        arcos.data, self.frame, collid_name, self.track_id
                    )
                    self.arcos_filtered = filterer.filter(
                        self.min_dur.value(),
                        self.total_event_size.value(),
                    )
<<<<<<< HEAD
                    # makes collids sequential
=======
                    # makes filtered collids sequential
>>>>>>> abf5fe6b
                    clid_np = self.arcos_filtered[collid_name].to_numpy()
                    clids_sorted_i = np.argsort(clid_np)
                    clids_reverse_i = np.argsort(clids_sorted_i)
                    clid_np_sorted = clid_np[[clids_sorted_i]]
                    grouped_array_clids = np.split(
                        clid_np_sorted,
                        np.unique(clid_np_sorted, axis=0, return_index=True)[1][1:],
                    )
                    seq_colids = np.concatenate(
                        [
                            np.repeat(i, value.shape[0])
                            for i, value in enumerate(grouped_array_clids)
                        ],
                        axis=0,
                    )[clids_reverse_i]
                    seq_colids_from_one = np.add(seq_colids, 1)
                    self.arcos_filtered[collid_name] = seq_colids_from_one
<<<<<<< HEAD
=======

                    self.Progress.setValue(20)
>>>>>>> abf5fe6b

                    self.Progress.setValue(20)
                    # merge tracked and original data
                    merged_data = pd.merge(
                        self.ts,
                        self.arcos_filtered[
                            [
                                self.frame,
                                self.track_id,
                                "collid",
                            ]
                        ],
                        how="left",
                        on=[
                            self.frame,
                            self.track_id,
                        ],
                    )
                    stored_variables.data_merged = merged_data
                    if self.z_coordinates == "None":
                        # column list
                        vColsCore = [
                            self.frame,
                            self.y_coordinates,
                            self.x_coordinates,
                        ]
                    else:
                        # column list
                        vColsCore = [
                            self.frame,
                            self.y_coordinates,
                            self.x_coordinates,
                            self.z_coordinates,
                        ]

                    # np matrix with all cells
                    datAll = merged_data[vColsCore].to_numpy()

                    # a dictionary with activities;
                    # shown as a color code of all cells

                    datAllProp = {"act": merged_data[self.measurement]}
                    # np matrix with acvtive cells; shown as black dots
                    datAct = merged_data[merged_data[measbin_col] > 0][
                        vColsCore
                    ].to_numpy()

                    # get point_size
                    size = self.point_size.value()

                    active_cells = (
                        datAct,
                        {
                            "size": round(size / 2.5, 2),
                            "edge_width": 0,
                            "face_color": "black",
                            "opacity": 1,
                            "symbol": "disc",
                            "name": "active cells",
                        },
                        "points",
                    )

                    # np matrix with cells in collective events
                    datColl = merged_data[~np.isnan(merged_data["collid"])][
                        vColsCore
                    ].to_numpy()

                    # tuple to return layer as layer.data.tuple
                    all_cells = (
                        datAll,
                        {
                            "properties": datAllProp,
                            "edge_width": 0,
                            "edge_color": "act",
                            "face_color": "act",
                            "face_colormap": stored_variables.lut,
                            "face_contrast_limits": stored_variables.min_max,
                            "size": size,
                            "edge_width": 0,
                            "opacity": 1,
                            "symbol": "disc",
                            "name": "all_cells",
                        },
                        "points",
                    )
                    self.Progress.setValue(24)
                    # check if collective events were detected and add layer,
                    # if yes calculate convex hulls for collective events
                    if datColl.size != 0:
<<<<<<< HEAD
                        # convex hulls
=======
                        # convex hulls only if user selects checkbox
>>>>>>> abf5fe6b
                        if self.add_convex_hull_checkbox.isChecked():
                            if self.z_coordinates == "None":
                                datChull, color_ids = get_verticesHull(
                                    merged_data[~np.isnan(merged_data["collid"])],
                                    frame=self.frame,
                                    colid=collid_name,
                                    col_x=self.x_coordinates,
                                    col_y=self.y_coordinates,
                                )

                                self.Progress.setValue(28)

                                self.Progress.setValue(32)

                                coll_events = (
                                    datChull,
                                    {
                                        "face_color": color_ids,
                                        "shape_type": "polygon",
                                        "text": None,
                                        "opacity": 0.5,
                                        "edge_color": "white",
                                        "edge_width": round(size / 5, 2),
                                        "name": "coll events",
                                    },
                                    "shapes",
                                )

                            else:
                                event_surfaces = make_surface_3d(
                                    merged_data[~np.isnan(merged_data["collid"])],
                                    self.frame,
                                    self.x_coordinates,
                                    self.y_coordinates,
                                    self.z_coordinates,
                                    "collid",
                                )

                                event_surfaces = fix_3d_convex_hull(
                                    merged_data[vColsCore],
                                    event_surfaces[0],
                                    event_surfaces[1],
                                    event_surfaces[2],
                                    self.frame,
                                )
                                coll_events = (
                                    event_surfaces,
                                    {
                                        "colormap": tab20,
                                        "name": "coll events",
                                        "opacity": 0.5,
                                    },
                                    "surface",
                                )

                        # get point_size
                        size = self.point_size.value()
                        # create remaining layer.data.tuples
                        np_clids = merged_data[~np.isnan(merged_data["collid"])][
                            "collid"
                        ].to_numpy()

                        color_ids = np.take(
                            np.array(COLOR_CYCLE), [i for i in np_clids], mode="wrap"
                        )
                        coll_cells = (
                            datColl,
                            {
                                "face_color": color_ids,
                                "size": round(size / 1.2, 2),
                                "edge_width": 0,
                                "opacity": 1,
                                "name": "coll cells",
                            },
                            "points",
                        )

                        return_collev = True

                        self.Progress.setValue(36)
                    else:
                        layer_list = self.get_layer_list()
                        # check if layers exit, if yes remove them
                        if "coll cells" in layer_list:
                            self.viewer.layers.remove("coll cells")
                        if "coll events" in layer_list:
                            self.viewer.layers.remove("coll events")
                        show_info(
                            "No collective events detected, consider adjusting parameters"  # NOQA
                        )

                    self.Progress.setValue(40)
                    self.layers_to_create.clear()

                    # update layers
<<<<<<< HEAD
                    # check which layers need to be added, add these layers
=======
                    # check which layers need to be added, add these layers to the list
>>>>>>> abf5fe6b
                    if (
                        return_collev
                        and return_points
                        and self.add_convex_hull_checkbox.isChecked()
                    ):
                        self.layers_to_create = [
                            all_cells,
                            active_cells,
                            coll_cells,
                            coll_events,
                        ]
                    if (
                        return_collev
                        and return_points
                        and not self.add_convex_hull_checkbox.isChecked()
                    ):
                        self.layers_to_create = [
                            all_cells,
                            active_cells,
                            coll_cells,
                        ]
                    elif not return_collev and return_points:
                        self.layers_to_create = [all_cells, active_cells]
                    self.what_to_run.clear()

    # @profile
    def make_layers(self):
        """adds layers from self.layers_to_create,
        whitch itself is upated from run_arcos method"""
        layers_names = [layer.name for layer in self.viewer.layers]
        if self.layers_to_create:
            for layer in [
                "coll cells",
                "coll events",
                "active cells",
                "all_cells",
                "event_boundingbox",
            ]:
                if layer in layers_names:
                    self.viewer.layers.remove(layer)
            for result in self.layers_to_create:
                self.viewer.add_layer(napari.layers.Layer.create(*result))

    def run(self):
        """main function to run arcos, add layers and change cell size"""
        self.run_arcos()
        self.make_layers()
        self.collev_plot_update()
        self.change_cell_size()
        if self.z_coordinates != "None":
            self.viewer.dims.ndisplay = 3
        else:
            self.viewer.dims.ndisplay = 2


def export_csv(merged_data):
    """
    Function to export the arcos data stored in the
    stored_varaibles object and save it to the
    filepath set with the arcos_widget widget
    """
    if merged_data.empty:
        show_info("No data to export, run arcos first")
    else:
        output_csv_folder.close()
        path = str(output_csv_folder.filename.value)
        output_path = f"{path}{sep}{output_csv_folder.Name.value}.csv"
        merged_data.to_csv(output_path)
        show_info(f"wrote csv file to {output_path}")


def movie_export(viewer, automatic_viewer_size):
    """
    Function to export image sequence from the viewer.
    """
    # closes magicgui filepicker
    output_movie_folder.close()
    # if no layers are present, dont export data
    if len(viewer.layers) == 0:
        show_info("No data to export, run arcos first")
    else:
        path = str(output_movie_folder.filename.value)
        output_path = f"{path}{sep}{output_movie_folder.Name.value}"
        # resize viewer if chosen
        if automatic_viewer_size:
            # hides dock widgets, sets path, gets viwer dimensions
            hide_dock_widgets(viewer)
            resize_napari([np.float64(1012), np.float64(1012)], viewer)
        # iterate over frames to export data to chosen output path
        iterate_over_frames.show()
        iterate_over_frames(viewer, output_path)
        iterate_over_frames.close()
        show_dock_widgets(viewer)


@magicgui(
    call_button="Ok",
    filename={"label": "Choose Folder:", "mode": "d"},
    Automaic_viewer_size={
        "widget_type": "CheckBox",
        "label": "Automatically determine correct \n viewer size for export",
    },
)
def output_movie_folder(
    filename=Path(),
    Name="arcos",
    Automaic_viewer_size=True,
):
    viewer = napari.current_viewer()
    """
    FileDialog with magicgui to choose movie path
    """
    output_movie_folder.close()
    movie_export(viewer, Automaic_viewer_size)


# show folder selector for movie export
def show_output_movie_folder():
    output_movie_folder.show()


@magicgui(call_button="Ok", filename={"label": "Choose Folder:", "mode": "d"})
def output_csv_folder(filename=Path(), Name="arcos_data"):
    """
    FileDialog with magicgui for writing csv file
    """
    merged_data = stored_variables.data_merged
    output_csv_folder.close()
    export_csv(merged_data)


# show folder selector for csv epxort
def show_output_csv_folder():
    output_csv_folder.show()


# function to hide and show dockwidgets -> maybe risky method?
def hide_dock_widgets(viewer):
    for key, value in viewer.window._dock_widgets.items():
        value.setVisible(False)


def show_dock_widgets(viewer):
    for key, value in viewer.window._dock_widgets.items():
        value.show()


# init function for magic_factory add_timestamp
def on_ts_init(new_widget):
    new_widget.Set_Timestamp_Options.changed.connect(show_timestamp_options)


@magic_factory(
    widget_init=on_ts_init,
    call_button="Add Timestamp",
    Set_Timestamp_Options={"widget_type": "PushButton"},
)
def add_timestamp(
    viewer: "napari.viewer.Viewer", Set_Timestamp_Options=False
) -> LayerDataTuple:
    """Button to add timestamp"""
    if list(viewer.layers) and viewer.layers.ndim > 2:
        layer_list = [layer.name for layer in viewer.layers]
        if "Timestamp" in layer_list:
            viewer.layers.remove("Timestamp")
        kw_timestamp = make_timestamp(
            viewer,
            start_time=timestamp_options.start_time.value,
            step_time=timestamp_options.step_time.value,
            prefix=timestamp_options.prefix.value,
            suffix=timestamp_options.suffix.value,
            position=timestamp_options.position.value,
            size=timestamp_options.size.value,
            x_shift=timestamp_options.x_shift.value,
            y_shift=timestamp_options.y_shift.value,
        )
        time_stamp = (
            kw_timestamp["data"],
            {
                "properties": kw_timestamp["properties"],
                "face_color": kw_timestamp["face_color"],
                "edge_color": kw_timestamp["edge_color"],
                "shape_type": kw_timestamp["shape_type"],
                "text": kw_timestamp["text"],
                "opacity": kw_timestamp["opacity"],
                "name": "Timestamp",
            },
            "shapes",
        )
        return [time_stamp]
    else:
        show_info("No Layers to add Timestamp to")


def on_export_data_init(new_widget):
    """init function for the export data widget"""
    new_widget.Export_ARCOS_as_csv.changed.connect(show_output_csv_folder)
    new_widget.Export_movie.changed.connect(show_output_movie_folder)


@magic_factory(
    widget_init=on_export_data_init,
    call_button=False,
    Export_ARCOS_as_csv={"widget_type": "PushButton"},
    Export_movie={"widget_type": "PushButton"},
)
def export_data(Export_ARCOS_as_csv=False, Export_movie=False):
    """Widget to export csv and movie data"""<|MERGE_RESOLUTION|>--- conflicted
+++ resolved
@@ -191,19 +191,13 @@
         self.timeseriesplot.update_plot(columnpicker, self.filtered_data)
 
     def _init_plot_callbacks(self):
-<<<<<<< HEAD
-=======
         """Initializes the plot callbacks."""
->>>>>>> abf5fe6b
         self.timeseriesplot.combo_box.currentIndexChanged.connect(self._ts_plot_update)
         self.timeseriesplot.button.clicked.connect(self._ts_plot_update)
 
     def collev_plot_update(self):
-<<<<<<< HEAD
-=======
         """Updates the collective event plots and the collecitve
         events counter with new data."""
->>>>>>> abf5fe6b
         self.collevplot.update_plot(
             self.frame,
             self.track_id,
@@ -243,10 +237,7 @@
         self.update_arcos.clicked.connect(self.run)
 
     def after_filter_input_data(self):
-<<<<<<< HEAD
-=======
         """Collection of methods that run after filtering input data."""
->>>>>>> abf5fe6b
         self.update_what_to_run_all()
         self.filter_data()
         self.reset_contrast()
@@ -268,11 +259,8 @@
         self.max_lut_spinbox.valueChanged.connect(self.handle_max_lut_box_ValueChange)
 
     def _init_size_contrast_callbacks(self):
-<<<<<<< HEAD
-=======
         """Connects various callbacks that correspond to size,
         contrast and lut changes."""
->>>>>>> abf5fe6b
         # execute LUT and point functions
         self.reset_lut.clicked.connect(self.reset_contrast)
         # update size and LUT
@@ -591,15 +579,12 @@
         self.subtract_timeoffset()
 
     def calculate_measurment(self, data, in_meas_1_name, in_meas_2_name):
-<<<<<<< HEAD
-=======
         """Perform operation on the two measurement columns.
 
         Calcualates new column that will be used to detect collective events.
         Operation is determined in the columnpicker dialog and loaded from
         the OPERATOR_DICTIONARY.
         """
->>>>>>> abf5fe6b
         data_in = data
         operation = columnpicker.measurement_math.value
         if operation in OPERATOR_DICTIONARY.keys():
@@ -783,11 +768,7 @@
         return data
 
     # @profile
-<<<<<<< HEAD
-    def run_arcos(self) -> LayerDataTuple:
-=======
     def run_arcos(self):
->>>>>>> abf5fe6b
         """
         Method to detect collective events.
 
@@ -858,11 +839,7 @@
 
                 self.Progress.setValue(8)
 
-<<<<<<< HEAD
-                # binarize data and update self.ts variable in stored_variables
-=======
                 # binarize data and update self.ts variable
->>>>>>> abf5fe6b
                 # update from where to run
                 self.ts = arcos.bin_measurements(
                     smoothK=self.smooth_k.value(),
@@ -902,24 +879,16 @@
                     self.Progress.setValue(40)
                     show_info("No active Cells detected, consider adjusting parameters")
 
-<<<<<<< HEAD
-                # update stored variables
-=======
                 # update attributes with current state of arcos and what to run
                 # copy is required in order to facilitate recalculation from specific
                 # points without the  need to recalculate everything
->>>>>>> abf5fe6b
                 self.tracking_arcos = deepcopy(arcos)
                 self.what_to_run.add("from_filtering")
 
             # depending on the parameters changed in arcos widget
             if "from_filtering" in self.what_to_run:
 
-<<<<<<< HEAD
-                # get most recent data from stored_variables
-=======
                 # get most recent data from attribute
->>>>>>> abf5fe6b
                 arcos = deepcopy(self.tracking_arcos)  # type: ignore
 
                 # if no data show info to run arcos first
@@ -942,11 +911,7 @@
                         self.min_dur.value(),
                         self.total_event_size.value(),
                     )
-<<<<<<< HEAD
-                    # makes collids sequential
-=======
                     # makes filtered collids sequential
->>>>>>> abf5fe6b
                     clid_np = self.arcos_filtered[collid_name].to_numpy()
                     clids_sorted_i = np.argsort(clid_np)
                     clids_reverse_i = np.argsort(clids_sorted_i)
@@ -964,11 +929,8 @@
                     )[clids_reverse_i]
                     seq_colids_from_one = np.add(seq_colids, 1)
                     self.arcos_filtered[collid_name] = seq_colids_from_one
-<<<<<<< HEAD
-=======
 
                     self.Progress.setValue(20)
->>>>>>> abf5fe6b
 
                     self.Progress.setValue(20)
                     # merge tracked and original data
@@ -1059,11 +1021,7 @@
                     # check if collective events were detected and add layer,
                     # if yes calculate convex hulls for collective events
                     if datColl.size != 0:
-<<<<<<< HEAD
-                        # convex hulls
-=======
                         # convex hulls only if user selects checkbox
->>>>>>> abf5fe6b
                         if self.add_convex_hull_checkbox.isChecked():
                             if self.z_coordinates == "None":
                                 datChull, color_ids = get_verticesHull(
@@ -1159,11 +1117,7 @@
                     self.layers_to_create.clear()
 
                     # update layers
-<<<<<<< HEAD
-                    # check which layers need to be added, add these layers
-=======
                     # check which layers need to be added, add these layers to the list
->>>>>>> abf5fe6b
                     if (
                         return_collev
                         and return_points
