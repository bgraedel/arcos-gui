--- conflicted
+++ resolved
@@ -38,19 +38,11 @@
     """
 
     def __init__(self, viewer: napari.viewer.Viewer, parent=None):
-<<<<<<< HEAD
-        """Initialise instance.
-        :param viewer: Napari viewer instance
-        :type viewer: napari.viewer.Viewer
-        :param parent: Parent widget, optional
-        :type parent: qtpy.QtWidgets.QWidget
-=======
         """Class constructor.
 
         Parameters:
             viewer (napari.viewer.Viewer): Napari viewer instance
             parent (qtpy.QtWidgets.QWidget): Parent widget, optional
->>>>>>> abf5fe6b
         """
         super().__init__(parent)
         self.viewer = viewer
@@ -112,8 +104,6 @@
         Method to update the matplotlibl axis object self.ax with new values from
         the stored_variables object
         """
-<<<<<<< HEAD
-=======
         collev_stats = calcCollevStats()
         self.arcos = arcos_data
         self.point_size = point_size
@@ -401,293 +391,12 @@
 
     def calc_stats(self, frame_col, trackid_col):
         """Calculates stats for collective events."""
->>>>>>> abf5fe6b
-        collev_stats = calcCollevStats()
-        self.arcos = arcos_data
-        self.point_size = point_size
-        self.frame_col = frame_col
-        self.trackid_col = trackid_col
-        self.posx = posx
-        self.posy = posy
-        self.posz = posz
-        # if no calculation was run so far (i.e. when the widget is initialized)
-        # populate it with no data
-        if not self.arcos.empty:
-            self.stats = collev_stats.calculate(
-                self.arcos,
-<<<<<<< HEAD
-                self.frame_col,
-                self.collid_name,
-                self.trackid_col,
-            )
-
-            self.ax.cla()
-            self.ax.spines["bottom"].set_color("white")
-            self.ax.spines["top"].set_color("white")
-            self.ax.spines["right"].set_color("white")
-            self.ax.spines["left"].set_color("white")
-            self.ax.xaxis.label.set_color("white")
-            self.ax.yaxis.label.set_color("white")
-            self.ax.tick_params(colors="white", which="both")
-            self.ax.axis("on")
-            self.ax.scatter(
-                self.stats[["total_size"]],
-                self.stats[["duration"]],
-                alpha=0.8,
-                cmap=COLOR_CYCLE,
-                picker=True,
-            )
-            self.ax.set_xlabel("Total Size")
-            self.ax.set_ylabel("Event Duration")
-            self.fig.canvas.draw_idle()
-            self.nbr_collev = self.stats.shape[0]
-        self.annot = self.ax.annotate(
-            "",
-            xy=(0, 0),
-            xytext=(0, 0),
-            bbox=dict(boxstyle="round", fc="#252932", ec="white", linewidth=0.3),
-            fontsize=7,
-            color="white",
-            clip_on=True,
-        )
-        self.annot.set_visible(False)
-        self.bm = BlitManager(self.canvas, [self.annot])
-
-    def update_annot(self, ind):
-        pos = self.ax.collections[0].get_offsets()[ind["ind"][0]]
-        pos_text = pos.copy()
-        text = f"id: {int(self.stats[self.collid_name][ind['ind'][0]])}"
-        self.annot.set_text(text)
-        self.fig.canvas.draw_idle()
-        renderer = self.fig.canvas.get_renderer()
-        bbox = self.annot.get_window_extent(renderer)
-        bbox_data = self.ax.transData.inverted().transform(bbox)
-        xlim = self.ax.get_xlim()
-        ylim = self.ax.get_ylim()
-        size_h = bbox_data[1][0] - bbox_data[0][0]
-        size_v = bbox_data[1][1] - bbox_data[0][1]
-
-        if pos_text[0] > (xlim[1] - size_h):
-            pos_text[0] -= size_h
-        if pos_text[1] > (ylim[1] - size_v):
-            pos_text[1] -= size_v
-        self.annot.xy = pos
-        self.annot.set_position(pos_text)
-        self.annot.get_bbox_patch().set_alpha(1)
-
-    def hover(self, event):
-        vis = self.annot.get_visible()
-        if event.inaxes == self.ax:
-            cont, ind = self.ax.collections[0].contains(event)
-            if cont:
-                self.update_annot(ind)
-                self.annot.set_visible(True)
-                self.bm.update()
-            else:
-                if vis:
-                    self.annot.set_visible(False)
-                    self.bm.update()
-
-    def on_pick(self, event):
-        ind = event.ind
-        clid = int(self.stats.iloc[ind[0]][0])
-        current_colev = self.arcos[self.arcos["collid"] == clid]
-        edge_size = self.point_size.value() / 5
-        frame = self.stats.iloc[ind[0]][5]
-        if "event_boundingbox" in self.viewer.layers:
-            self.viewer.layers.remove("event_boundingbox")
-        if self.posz == "None":
-            bbox, bbox_param = get_bbox(
-                current_colev, clid, self.frame_col, self.posx, self.posy, edge_size
-            )
-            self.viewer.add_shapes(bbox, **bbox_param)
-        else:
-            timepoints = [i for i in range(0, int(self.viewer.dims.range[0][1]))]
-            df_tp = pd.DataFrame(timepoints, columns=[self.frame_col])
-            bbox_tuple = get_bbox_3d(
-                current_colev, self.frame_col, self.posx, self.posy, self.posz
-            )
-            bbox_tuple = fix_3d_convex_hull(
-                df_tp, bbox_tuple[0], bbox_tuple[1], bbox_tuple[2], self.frame_col
-            )
-            self.viewer.add_surface(
-                bbox_tuple,
-                colormap="red",
-                opacity=0.15,
-                name="event_boundingbox",
-                shading="none",
-            )
-
-        if len(self.viewer.dims.current_step) == 3:
-            t, y, x = self.viewer.dims.current_step
-            self.viewer.dims.current_step = (frame, y, x)
-        elif len(self.viewer.dims.current_step) == 4:
-            t, y, x, z = self.viewer.dims.current_step
-            self.viewer.dims.current_step = (frame, y, x, z)
-
-
-class NoodlePlot(QtWidgets.QWidget):
-    """
-    QWidget for plotting.
-    Class to make a matplotlib figure canvas and add it to a Qwidget.
-    Canvas, figure and axis objects can be acessed by self.canvas,
-    self.fig and self.ax. This plots tracks of Collective events over time.
-    """
-
-    def __init__(self, viewer: napari.viewer.Viewer, parent=None):
-        """Initialise instance.
-        :param viewer: Napari viewer instance
-        :type viewer: napari.viewer.Viewer
-        :param parent: Parent widget, optional
-        :type parent: qtpy.QtWidgets.QWidget
-        """
-        super().__init__(parent)
-        self.viewer = viewer
-        self.collid_name: str = "collid"
-        self.nbr_collev: int = 0
-        self.stats = pd.DataFrame(
-            data={"total_size": [], "duration": [], self.collid_name: []}
-        )
-        self._callbacks: list = []
-        self._init_mpl_widgets()
-        self.arcos = pd.DataFrame(data={"t": [], "id": [], "x": [], "y": [], "z": []})
-        self.point_size = 10
-        self.frame_col = "time"
-        self.trackid_col = "id"
-        self.posx = "x"
-        self.posy = "y"
-        self.posz = "z"
-        self.projection_index = 3
-        self.update_plot(
-            self.frame_col,
-            self.trackid_col,
-            self.posx,
-            self.posy,
-            self.posz,
-            self.arcos,
-        )
-        self.fig.canvas.mpl_connect("motion_notify_event", self.hover)
-        self.fig.canvas.mpl_connect("pick_event", self.on_pick)
-        self.combo_box.currentIndexChanged.connect(self.update_plot_data)
-
-    def _init_mpl_widgets(self):
-        """
-        Method to initialise a matplotlib figure canvas, to generate,
-        set plot style and axis, and populate it with a matplotlib.figure.Figure.
-        """
-        # set up figure and axe objects
-        with plt.style.context("dark_background"):
-            plt.rcParams["figure.dpi"] = 110
-            plt.rcParams["axes.edgecolor"] = "#ffffff"
-            self.fig = Figure(figsize=(3, 1.5))
-            self.canvas = FigureCanvas(self.fig)
-            self.ax = self.fig.add_subplot(111)
-            self.ax.plot([], [])
-            self.ax.set_xlabel("Time")
-            self.ax.set_ylabel("Position coordinate")
-            self.canvas.figure.tight_layout()
-
-        self.toolbar = NavigationToolbar(self.canvas, self)
-        # construct layout
-        self.combo_box = QtWidgets.QComboBox(self)
-        layout_noodle_plot = QtWidgets.QVBoxLayout()
-        layout_combobox = QtWidgets.QVBoxLayout()
-        layout_combobox.addWidget(self.combo_box)
-        layout_noodle_plot.addWidget(self.toolbar)
-        layout_noodle_plot.addLayout(layout_combobox)
-        layout_noodle_plot.addWidget(self.canvas)
-        self.setLayout(layout_noodle_plot)
-        self.setWindowTitle("Noodle Plot")
-
-    def prepare_data(
-        self,
-        df: pd.DataFrame,
-        colev: str,
-        trackid: str,
-        frame: str,
-        posx: str,
-        posy: str,
-        posz: str,
-    ):
-        df.sort_values([colev, trackid], inplace=True)
-        if posz != "None":
-            array = df[[colev, trackid, frame, posx, posy, posz]].to_numpy()
-        else:
-            array = df[[colev, trackid, frame, posx, posy]].to_numpy()
-
-        grouped_array = np.split(
-            array, np.unique(array[:, 0], axis=0, return_index=True)[1][1:]
-        )
-        seq_colids = np.concatenate(
-            [np.repeat(i, value.shape[0]) for i, value in enumerate(grouped_array)],
-            axis=0,
-        )
-        array_seq_colids = np.column_stack((array, seq_colids))
-        grouped_array = np.split(
-            array_seq_colids,
-            np.unique(array_seq_colids[:, :2], axis=0, return_index=True)[1][1:],
-        )
-
-        colors = np.take(
-            np.array(COLOR_CYCLE), [i + 1 for i in np.unique(seq_colids)], mode="wrap"
-        )
-        return grouped_array, colors
-
-    def calc_stats(self, frame_col, trackid_col):
         collev_stats = calcCollevStats()
         # if no calculation was run so far (i.e. when the widget is initialized)
         # populate it with no data
         if not self.arcos.empty:
             self.stats = collev_stats.calculate(
                 self.arcos,
-                frame_col,
-                self.collid_name,
-                trackid_col,
-            )
-
-    def update_plot(
-        self, frame_col, trackid_col, posx, posy, posz, arcos_data, point_size=10
-    ):
-        """
-        Method to update the matplotlibl axis object self.ax with new values from
-        the stored_variables object
-        """
-        self.arcos = arcos_data
-        self.point_size = point_size
-        self.frame_col = frame_col
-        self.trackid_col = trackid_col
-        self.posx = posx
-        self.posy = posy
-        self.posz = posz
-        if self.posz != "None":
-            projection_list = [self.posx, self.posy, self.posz]
-        else:
-            projection_list = [self.posx, self.posy]
-        self.combo_box.clear()
-        self.combo_box.addItems(projection_list)
-        self.update_plot_data()
-
-    def update_plot_data(self):
-        # if no calculation was run so far (i.e. when the widget is initialized)
-        # populate it with no data
-        projection_type = self.combo_box.currentText()
-        if projection_type == self.posx:
-            self.projection_index = 3
-        elif projection_type == self.posy:
-            self.projection_index = 4
-        elif projection_type == self.posz:
-            self.projection_index = 5
-        if not self.arcos.empty:
-            self.dat_grpd, self.colors = self.prepare_data(
-                self.arcos,
-                "collid",
-                self.trackid_col,
-                self.frame_col,
-                self.posx,
-                self.posy,
-                self.posz,
-            )
-=======
                 frame_col,
                 self.collid_name,
                 trackid_col,
@@ -745,7 +454,6 @@
                 self.posy,
                 self.posz,
             )
->>>>>>> abf5fe6b
             self.calc_stats(self.frame_col, self.trackid_col)
             self.ax.cla()
             self.ax.spines["bottom"].set_color("white")
@@ -768,10 +476,7 @@
                 )
 
             self.nbr_collev = self.stats.shape[0]
-<<<<<<< HEAD
-=======
         # generate empty annotation
->>>>>>> abf5fe6b
         self.annot = self.ax.annotate(
             "",
             xy=(0, 0),
@@ -783,11 +488,6 @@
             animated=True,
         )
         self.annot.set_visible(False)
-<<<<<<< HEAD
-        self.bm = BlitManager(self.canvas, [self.annot])
-
-    def update_annot(self, ind, line):
-=======
         # instantiate the BlitManager for faster rendering of the hover annotation.
         self.bm = BlitManager(self.canvas, [self.annot])
 
@@ -801,21 +501,14 @@
             to the current mouse location.
             line (matplotlib.Artist.artist): Line artist where hover detected the event.
         """
->>>>>>> abf5fe6b
         x, y = line.get_data()
         pos_text = [x[ind["ind"][0]], y[ind["ind"][0]]]
         clid_index = int(findall(r"\d+", line.get_label())[0])
         clid = int(self.dat_grpd[clid_index][0, 0])
         self.annot.xy = (x[ind["ind"][0]], y[ind["ind"][0]])
-<<<<<<< HEAD
-        # text = f"id: {self.stats[self.collid_name][ind['ind'][0]]}"
-        text = f"id:{clid}"
-        self.annot.set_text(text)
-=======
         text = f"id:{clid}"
         self.annot.set_text(text)
         # get size of the annotation bbox
->>>>>>> abf5fe6b
         r = self.fig.canvas.get_renderer()
         bbox = self.annot.get_window_extent(renderer=r)
         bbox_data = self.ax.transData.inverted().transform(bbox)
@@ -824,10 +517,7 @@
         size_h = bbox_data[1][0] - bbox_data[0][0]
         size_v = bbox_data[1][1] - bbox_data[0][1]
 
-<<<<<<< HEAD
-=======
         # fix for annotation drawn at the border of the plot (moves annotation)
->>>>>>> abf5fe6b
         if pos_text[0] > (xlim[1] - size_h):
             pos_text[0] -= size_h
         if pos_text[1] > (ylim[1] - size_v):
@@ -838,12 +528,6 @@
         self.annot.get_bbox_patch().set_alpha(1)
 
     def hover(self, event):
-<<<<<<< HEAD
-        vis = self.annot.get_visible()
-        if event.inaxes == self.ax:
-            selected_line = [line for line in self.ax.lines if line.contains(event)[0]]
-            if selected_line:
-=======
         """Display annotation of collective even on hover.
 
         Checks if current mouse position is over a datapoint. If yes,
@@ -855,21 +539,10 @@
             selected_line = [line for line in self.ax.lines if line.contains(event)[0]]
             if selected_line:
                 # loop over all lines that are within hover radius
->>>>>>> abf5fe6b
                 for line in selected_line:
                     cont, ind = line.contains(event)
                     self.update_annot(ind, line)
                     self.annot.set_visible(True)
-<<<<<<< HEAD
-                    self.bm.update()
-                    break
-            else:
-                if vis:
-                    self.annot.set_visible(False)
-                    self.bm.update()
-
-    def on_pick(self, event):
-=======
                     # blitting for faster rendering of annotations.
                     self.bm.update()
                     break  # break on first line with content
@@ -889,7 +562,6 @@
         Parameters:
             event (matplotlib_pick_event): event generated from selecting a datapoint.
         """
->>>>>>> abf5fe6b
         clid_index = int(findall(r"\d+", event.artist.get_label())[0])
         clid = int(self.dat_grpd[clid_index][0, 0])
         current_colev = self.arcos[self.arcos["collid"] == clid]
@@ -932,22 +604,12 @@
         """
         Parameters
         ----------
-<<<<<<< HEAD
-        canvas : FigureCanvasAgg
-            The canvas to work with, this only works for sub-classes of the Agg
-            canvas which have the `~FigureCanvasAgg.copy_from_bbox` and
-            `~FigureCanvasAgg.restore_region` methods.
-
-        animated_artists : Iterable[Artist]
-            List of the artists to manage
-=======
         canvas (FigureCanvasAgg): The canvas to work with, this only works for
         sub-classes of the Agg
             canvas which have the `~FigureCanvasAgg.copy_from_bbox` and
             `~FigureCanvasAgg.restore_region` methods.
 
         animated_artists (Iterable[Artist]): List of the artists to manage
->>>>>>> abf5fe6b
         """
         self.canvas = canvas
         self._bg = None
@@ -971,16 +633,8 @@
         """
         Add an artist to be managed.
 
-<<<<<<< HEAD
-        Parameters
-        ----------
-        art : Artist
-
-            The artist to be added.  Will be set to 'animated' (just
-=======
         Parameters:
             art (Artist): The artist to be added.  Will be set to 'animated' (just
->>>>>>> abf5fe6b
             to be safe).  *art* must be in the figure associated with
             the canvas this class is managing.
 
